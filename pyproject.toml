--- conflicted
+++ resolved
@@ -1,11 +1,7 @@
 [tool.poetry]
 name = "codeinterpreterapi"
-<<<<<<< HEAD
-version = "0.0.8"
-=======
 version = "0.0.9"
->>>>>>> 977252a8
-description = "CodeInterpreterAPI is an unofficial and open source python interface for the ChatGPT CodeInterpreter."
+description = "CodeInterpreterAPI is an (unofficial) open source python interface for the ChatGPT CodeInterpreter."
 authors = ["Shroominic <contact@shroominic.com>"]
 readme = "README.md"
 license = "MIT"
@@ -14,20 +10,14 @@
 python = ">=3.9,<3.9.7 || >3.9.7,<4.0"
 python-dotenv = "^1.0.0"
 openai = "^0.27.8"
-<<<<<<< HEAD
-langchain = "^0.0.232"
-codeboxapi = "^0.0.12"
-=======
 langchain = "^0.0.242"
-codeboxapi = "^0.0.13"
->>>>>>> 977252a8
+codeboxapi = "^0.0.14"
 
 [tool.poetry.extras]
 all = ["jupyter-kernel-gateway", "streamlit", "Pillow"]
 localbox = ["jupyter-kernel-gateway"]
 frontend = ["streamlit"]
 image_support = ["Pillow"]
-streamlit_support = ["streamlit"]
 
 [tool.poetry.dev-dependencies]
 pytest = "^7.4.0"
